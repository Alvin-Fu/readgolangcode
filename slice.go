--- conflicted
+++ resolved
@@ -218,11 +218,7 @@
 		memmove(p, old.array, lenmem)
 		// The append() that calls growslice is going to overwrite from old.len to cap (which will be the new length).
 		// Only clear the part that will not be overwritten.
-<<<<<<< HEAD
-		// 清除
-=======
 		// 清理没有数据的那部分就是长度到容量的那部分
->>>>>>> d900d6b0
 		memclrNoHeapPointers(add(p, newlenmem), capmem-newlenmem)
 	} else {
 		// Note: can't use rawmem (which avoids zeroing of memory避免内存归零),
